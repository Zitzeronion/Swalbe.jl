@testset "Allocations" begin
    T = Float64
    sys = Swalbe.SysConst{T}(Lx=25, Ly=26)
    fout, ftemp, feq, height, velx, vely, vsq, pressure, dgrad, Fx, Fy, slipx, slipy, h∇px, h∇py, fthermalx, fthermaly = Swalbe.Sys(sys, "CPU", true, T)
    # Struct should do what I expect, hopefully
    @test sys.Lx == 25
    @test sys.Ly == 26
    @test sys.Tmax == 1000
    @test sys.tdump == 100
    @test isa(fout, Array{Float64, 3})
    @test isa(ftemp, Array{Float64, 3})
    @test isa(feq, Array{Float64, 3})
    @test isa(height, Array{Float64, 2})
    @test isa(velx, Array{Float64, 2})
    @test isa(vely, Array{Float64, 2})
    @test isa(vsq, Array{Float64, 2})
    @test isa(pressure, Array{Float64, 2})
    @test isa(dgrad, Array{Float64, 3})
    @test isa(Fx, Array{Float64, 2})
    @test isa(Fy, Array{Float64, 2})
    @test isa(slipx, Array{Float64, 2})
    @test isa(slipy, Array{Float64, 2})
    @test isa(h∇px, Array{Float64, 2})
    @test isa(h∇py, Array{Float64, 2})
    @test isa(fthermalx, Array{Float64, 2})
    @test isa(fthermaly, Array{Float64, 2})
<<<<<<< HEAD
    # println("Here 1")
=======
    
>>>>>>> fe820dd3
    fout, ftemp, feq, height, velx, vely, vsq, pressure, dgrad, Fx, Fy, slipx, slipy, h∇px, h∇py, = Swalbe.Sys(sys, "CPU", false, T)
    # Struct should do what I expect, hopefully
    @test sys.Lx == 25
    @test sys.Ly == 26
    @test isa(fout, Array{Float64, 3})
    @test isa(ftemp, Array{Float64, 3})
    @test isa(feq, Array{Float64, 3})
    @test isa(height, Array{Float64, 2})
    @test isa(velx, Array{Float64, 2})
    @test isa(vely, Array{Float64, 2})
    @test isa(vsq, Array{Float64, 2})
    @test isa(pressure, Array{Float64, 2})
    @test isa(dgrad, Array{Float64, 3})
    @test isa(Fx, Array{Float64, 2})
    @test isa(Fy, Array{Float64, 2})
    @test isa(slipx, Array{Float64, 2})
    @test isa(slipy, Array{Float64, 2})
    @test isa(h∇px, Array{Float64, 2})
    @test isa(h∇py, Array{Float64, 2})
<<<<<<< HEAD
    # println("Here 2")
=======
    
>>>>>>> fe820dd3
    dyn = Swalbe.Sys(sys, "CPU")
    # Struct should do what I expect, hopefully
    @test sys.Lx == 25
    @test sys.Ly == 26
    @test isa(dyn.fout, Array{Float64, 3})
    @test isa(dyn.ftemp, Array{Float64, 3})
    @test isa(dyn.feq, Array{Float64, 3})
    @test isa(dyn.height, Array{Float64, 2})
    @test isa(dyn.velx, Array{Float64, 2})
    @test isa(dyn.vely, Array{Float64, 2})
    @test isa(dyn.vsq, Array{Float64, 2})
    @test isa(dyn.pressure, Array{Float64, 2})
    @test isa(dyn.dgrad, Array{Float64, 3})
    @test isa(dyn.Fx, Array{Float64, 2})
    @test isa(dyn.Fy, Array{Float64, 2})
    @test isa(dyn.slipx, Array{Float64, 2})
    @test isa(dyn.slipy, Array{Float64, 2})
    @test isa(dyn.h∇px, Array{Float64, 2})
    @test isa(dyn.h∇py, Array{Float64, 2})
<<<<<<< HEAD
    # println("Here 3")
=======
    
>>>>>>> fe820dd3
    # 1D case
    sys1d = Swalbe.SysConst_1D{T}(L=25)
    fout, ftemp, feq, height, vel, pressure, dgrad, F, slip, h∇p, fthermal = Swalbe.Sys(sys1d, true, T)
    # Struct should do what I expect, hopefully
    @test sys1d.L == 25
    @test sys1d.Tmax == 1000
    @test sys1d.tdump == 100
    @test isa(fout, Matrix{Float64})
    @test isa(ftemp, Matrix{Float64})
    @test isa(feq, Matrix{Float64})
    @test isa(height, Vector{Float64})
    @test isa(vel, Vector{Float64})
    @test isa(pressure, Vector{Float64})
    @test isa(dgrad, Matrix{Float64})
    @test isa(F, Vector{Float64})
    @test isa(slip, Vector{Float64})
    @test isa(h∇p, Vector{Float64})
    @test isa(fthermal, Vector{Float64})
<<<<<<< HEAD
    # println("Here 4")
=======
    
>>>>>>> fe820dd3
    dyn = Swalbe.Sys(sys1d)
    # Struct should do what I expect, hopefully
    @test sys1d.L == 25
    @test sys1d.Tmax == 1000
    @test sys1d.tdump == 100
    @test isa(dyn.fout, Matrix{Float64})
    @test isa(dyn.ftemp, Matrix{Float64})
    @test isa(dyn.feq, Matrix{Float64})
    @test isa(dyn.height, Vector{Float64})
    @test isa(dyn.vel, Vector{Float64})
    @test isa(dyn.pressure, Vector{Float64})
    @test isa(dyn.dgrad, Matrix{Float64})
    @test isa(dyn.F, Vector{Float64})
    @test isa(dyn.slip, Vector{Float64})
    @test isa(dyn.h∇p, Vector{Float64})
<<<<<<< HEAD
    # println("Here 5")
=======
    
>>>>>>> fe820dd3
    fout, ftemp, feq, height, vel, pressure, dgrad, F, slip, h∇p = Swalbe.Sys(sys1d, false, T)
    # Struct should do what I expect, hopefully
    @test sys1d.L == 25
    @test sys1d.Tmax == 1000
    @test sys1d.tdump == 100
    @test isa(fout, Matrix{Float64})
    @test isa(ftemp, Matrix{Float64})
    @test isa(feq, Matrix{Float64})
    @test isa(height, Vector{Float64})
    @test isa(vel, Vector{Float64})
    @test isa(pressure, Vector{Float64})
    @test isa(dgrad, Matrix{Float64})
    @test isa(F, Vector{Float64})
    @test isa(slip, Vector{Float64})
    @test isa(h∇p, Vector{Float64})
end<|MERGE_RESOLUTION|>--- conflicted
+++ resolved
@@ -24,11 +24,7 @@
     @test isa(h∇py, Array{Float64, 2})
     @test isa(fthermalx, Array{Float64, 2})
     @test isa(fthermaly, Array{Float64, 2})
-<<<<<<< HEAD
-    # println("Here 1")
-=======
     
->>>>>>> fe820dd3
     fout, ftemp, feq, height, velx, vely, vsq, pressure, dgrad, Fx, Fy, slipx, slipy, h∇px, h∇py, = Swalbe.Sys(sys, "CPU", false, T)
     # Struct should do what I expect, hopefully
     @test sys.Lx == 25
@@ -48,11 +44,7 @@
     @test isa(slipy, Array{Float64, 2})
     @test isa(h∇px, Array{Float64, 2})
     @test isa(h∇py, Array{Float64, 2})
-<<<<<<< HEAD
-    # println("Here 2")
-=======
     
->>>>>>> fe820dd3
     dyn = Swalbe.Sys(sys, "CPU")
     # Struct should do what I expect, hopefully
     @test sys.Lx == 25
@@ -72,11 +64,7 @@
     @test isa(dyn.slipy, Array{Float64, 2})
     @test isa(dyn.h∇px, Array{Float64, 2})
     @test isa(dyn.h∇py, Array{Float64, 2})
-<<<<<<< HEAD
-    # println("Here 3")
-=======
     
->>>>>>> fe820dd3
     # 1D case
     sys1d = Swalbe.SysConst_1D{T}(L=25)
     fout, ftemp, feq, height, vel, pressure, dgrad, F, slip, h∇p, fthermal = Swalbe.Sys(sys1d, true, T)
@@ -95,11 +83,7 @@
     @test isa(slip, Vector{Float64})
     @test isa(h∇p, Vector{Float64})
     @test isa(fthermal, Vector{Float64})
-<<<<<<< HEAD
-    # println("Here 4")
-=======
     
->>>>>>> fe820dd3
     dyn = Swalbe.Sys(sys1d)
     # Struct should do what I expect, hopefully
     @test sys1d.L == 25
@@ -115,11 +99,7 @@
     @test isa(dyn.F, Vector{Float64})
     @test isa(dyn.slip, Vector{Float64})
     @test isa(dyn.h∇p, Vector{Float64})
-<<<<<<< HEAD
-    # println("Here 5")
-=======
     
->>>>>>> fe820dd3
     fout, ftemp, feq, height, vel, pressure, dgrad, F, slip, h∇p = Swalbe.Sys(sys1d, false, T)
     # Struct should do what I expect, hopefully
     @test sys1d.L == 25
