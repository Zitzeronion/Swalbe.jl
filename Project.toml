--- conflicted
+++ resolved
@@ -23,13 +23,8 @@
 CUDA = "4.2, 5"
 DataFrames = "1"
 FileIO = "1.16"
-<<<<<<< HEAD
-JLD2 = "0.4, 0.5"
-LazySets = "2, 3, 4, 5"
-=======
 JLD2 = "0.4, 0.5, 0.6"
 LazySets = "2, 3, 4"
->>>>>>> f723b44a
 Parameters = "0.12"
 Revise = "3"
 Statistics = "1"
