name = "Swalbe"
uuid = "1073fb09-a5e2-4e80-8bde-f3562efda53f"
authors = ["Zitzeronion <physiknerd@gmail.com>"]
version = "0.1.0"

[deps]
BSON = "fbb218c0-5317-5bc6-957e-2ee96dd4b1f0"
CUDA = "052768ef-5323-5732-b1bb-66c8b64840ba"
DataFrames = "a93c6f00-e57d-5684-b7b6-d8193f3e46c0"
FileIO = "5789e2e9-d7fb-5bc7-8068-2c6fae9b9549"
JLD2 = "033835bb-8acc-5ee8-8aae-3f567f8a3819"
LazySets = "b4f0291d-fe17-52bc-9479-3d1a343d9043"
Parameters = "d96e819e-fc66-5662-9728-84c9c7592b0a"
Random = "9a3f8284-a2c9-5f02-9a11-845980a1fd5c"
Revise = "295af30f-e4ad-537b-8983-00126c2a3abe"
Statistics = "10745b16-79ce-11e8-11f9-7d13ad32a3b2"

[compat]
BSON = "0.3"
CUDA = "3.0"
<<<<<<< HEAD
JLD2 = "0.4"
=======
FileIO = "1.8"
DataFrames = "1.1"
>>>>>>> 4283d410
LazySets = "1.43"
Parameters = "0.12"
Revise = "3.1"
julia = "1.6"

[extras]
Test = "8dfed614-e22c-5e08-85e1-65c5234f0b40"

[targets]
test = ["Test"]<|MERGE_RESOLUTION|>--- conflicted
+++ resolved
@@ -18,12 +18,9 @@
 [compat]
 BSON = "0.3"
 CUDA = "3.0"
-<<<<<<< HEAD
 JLD2 = "0.4"
-=======
 FileIO = "1.8"
 DataFrames = "1.1"
->>>>>>> 4283d410
 LazySets = "1.43"
 Parameters = "0.12"
 Revise = "3.1"
