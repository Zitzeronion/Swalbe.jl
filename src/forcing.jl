--- conflicted
+++ resolved
@@ -97,8 +97,6 @@
         )
     return nothing
 end
-<<<<<<< HEAD
-=======
 
 
 """
@@ -122,7 +120,6 @@
     sys.param.μ,
     sys.param.hcrit,
 )
->>>>>>> 745d984c
 
 """
     h∇p!(state)
