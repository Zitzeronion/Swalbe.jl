"""
    sinewave1D!(height, h₀, n, ϵ)

Creates a sine wave like height field with `n` full waves, average height `h₀` and displacement magnitude `ϵ`.  
"""
function sinewave1D!(height, h₀, n::Int, ϵ, dims::Int)
    # Some helping dummy array
    hdummy = ones(size(height))
    # Used to perform the accumulate operation
    height .= 1.0
    # This we get n nice sine waves
    hdummy .= 2π .* n .* accumulate(+, height, dims=dims) ./ (size(height,dims)-1)
    # Still need to use the correct undulation ϵ and initial height
    height .= h₀ .* (1.0 .+ ϵ .* (map(sin, hdummy) .- 1/size(height,dims)))
    return nothing
end

"""
    randinterface!(height, h₀, ϵ)

Creates a random height field with average height `h₀` and displacement magnitude `ϵ`.  
"""
function randinterface!(height, h₀, ϵ)
    # Some helping dummy array
    hdummy = ones(size(height))
    # Used to perform the accumulate operation
    height .= 1.0
    # This we get n nice sine waves
    randn!(hdummy) 
    # Still need to use the correct undulation ϵ and initial height
    height .= h₀ .* (1.0 .+ ϵ .* hdummy)
    return nothing
end

"""
    singledroplet(T, size(θ,1), size(θ,2), radius, θ, center, device=false)

Generates a fluid configuration of a single droplet in the shape of spherical cap with contact angle `θ`, sphere radius `radius` and centered at `center`.

# Arguments

- `height::Array{undef, 2}`: numerical formate, either `Float64` or `Float32`
- `radius::AbstractFloat`: radius of the underlying sphere from which the spherical cap is cut off
- `θ::AbstractFloat`: contact angle in multiples of `π`
- `center::Tuple{Int,Int}`: x and y coordinates of the center of the droplet

# Examples

```jldoctest
julia> using Swalbe, Test

julia> rad = 50; θ = 1/3;

julia> height = Swalbe.singledroplet(ones(100,100), rad, θ, (50,50));

julia> @test maximum(height) == rad * (1 - cospi(θ)) # Simple geometry
Test Passed

julia> argmax(height) # Which is constistent with the center!
CartesianIndex(50, 50)

```

# References

See also: 
"""
function singledroplet(height, radius, θ, center)
    lx, ly = size(height)
    # area = 2π * radius^2 * (1- cospi(θ))
    @inbounds for i in 1:lx
        for j in 1:ly
            circ = sqrt((i-center[1])^2 + (j-center[2])^2)
            if circ <= radius
                height[i,j] = (cos(asin(circ/radius)) - cospi(θ)) * radius 
            else
                height[i,j] = 0.05
            end
        end
    end
    @inbounds for i in 1:lx
        for j in 1:ly
            if height[i,j] < 0
                height[i,j] = 0.05
            end
        end
    end
    return height
end
# For a one dimensional droplet
function singledroplet(height::Vector, radius, θ, center; hcrit=0.05)
    L = size(height)[1]
    # area = 2π * radius^2 * (1- cospi(θ))
    @inbounds for i in 1:L
        circ = sqrt((i-center)^2)
        if circ <= radius
            height[i] = (cos(asin(circ/radius)) - cospi(θ)) * radius 
        else
            height[i] = hcrit
        end
    end
    @inbounds for i in 1:L
        if height[i] <= hcrit
            height[i] = hcrit
        end
    end
    return height
end

"""
    two_droplets(sys)

Generates a fluid configuration of a two droplets in the shape of spherical cap with contact angles `θ₁`, `θ₂`, sphere radius `r₁`, `r₂` and centers at `center`.

This is work in progress, therefore so far it is only available for the lower dimension model.

# Arguments

- `r₁::Float64`: radius of the first sphere from which the cap is cut of
- `r₂::Float64`: radius of the second sphere from which the cap is cut of
- `θ₁::Float64`: contact angle of the first cap in multiples of `π`
- `θ₂::Float64`: contact angle of the second cap in multiples of `π`
- `center::Tuple{Int,Int}`: x coordinates of the centers of the droplets

# Examples

```jldoctest
julia> using Swalbe, Test

julia> rad = 45; θ = 1/4; sys = Swalbe.SysConst_1D(L=200, param=Swalbe.Taumucs());

julia> height = Swalbe.two_droplets(sys, r₁=rad, r₂=rad, θ₁=θ, θ₂=θ);

julia> @test maximum(height) ≈ rad * (1 - cospi(θ)) atol=0.01 # Simple geometry
Test Passed
<<<<<<< HEAD
=======

>>>>>>> e17d86a4
```

# References

See also: 
"""
function two_droplets(sys::Consts_1D; r₁=230, r₂=230, θ₁=1/9, θ₂=1/9, center=(sys.L/3,2*sys.L/3))
    dum = zeros(sys.L)
    dum2 = zeros(sys.L)
    height = zeros(sys.L)
    # area = 2π * radius^2 * (1- cospi(θ))
    @inbounds for i in 1:sys.L
        circ = sqrt((i-center[1])^2)
        if circ <= r₁
            dum[i] = (cos(asin(circ/r₁)) - cospi(θ₁)) * r₁
        else    
            dum[i] = 0.05
        end
    end
    
    @inbounds for i in 1:sys.L
        circ2 = sqrt((i-center[2])^2)
        if circ2 <= r₂
            dum2[i] = (cos(asin(circ2/r₂)) - cospi(θ₂)) * r₂
        else    
            dum2[i] = 0.05
        end
    end

    @inbounds for i in 1:sys.L
        if dum[i] < 0
            dum[i] = 0.05
        end
        if dum2[i] < 0
            dum2[i] = 0.05
        end
    end

    height .= dum .+ dum2 .- 0.05
    @inbounds for i in 1:sys.L
        if height[i] < 0
            height[i] = 0.05
        end
    end
    return height
end

"""
    restart_from_height(data)

Restarts a simulation from already generated height data.

# Arguments

- `data::file`: Some file with computed data
- `kind::String`: File format, `.bson` or `.jld2` are valid options
- `timestep::Int`: The time step the height is read from file
- `size::Tuple{Int,Int}`: x and y limits of the computational domain

```julia
julia> using Swalbe, FileIO, Test

julia> h1 = rand(10,10); h2 = rand(10,10);

julia> f = Dict() # For storage
Dict{Any, Any}()

julia> f["h_1"] = vec(h1); f["h_2"] = vec(h2);

julia> save("file.jld2", f)

julia> h = Swalbe.restart_from_height("file.jld2", timestep=1, size=(10,10));

julia> @test all(h .== h1)
Test Passed

julia> rm("file.jld2")

```
"""
function restart_from_height(data; kind="jld2", timestep=0, size=(512,512))
    # Allocate the height
    height = zeros(size)
    # Use the correct file format
    if kind == "jld2"
        # Pipe the data to a dataframe
        df = load(data) |> DataFrame 
        if timestep == 0
            height .= reshape(df[:,end], size[1], size[2])
        else
            height .= reshape(df[!, Symbol("h_$(timestep)")], size[1], size[2])
        end
    elseif kind == "bson"
        df = DataFrame(BSON.load(data))
        # Now choose only the timestep that is needed
        if timestep == 0
            height .= reshape(df[:,end], size[1], size[2])
        else
            height .= reshape(df[!, Symbol("h_$(timestep)")], size[1], size[2])
        end
    end

    return height
    
end


# ---------------------------------------------------------------- #
# ---------------------- Substrate patterns ---------------------- #
# ---------------------------------------------------------------- #
"""
    boxpattern(θ, θ₀; center=(size(θ,1)÷2, size(θ,2)÷2), δₐ=1/36, side=20)

Defines a quadratic box around a `center` with side length `side`.

# Arguments

- `θ::Array{undef,2}`: Contact angle map
- `θ₀`: Default contact angle `θ`
- `center::Tuple{Int, Int}`: center of the box pattern, default value is `(size(θ,1)÷2, size(θ,2)÷2)`
- `δₐ::Float64`: Contact angle contrast with the substrate, default is set to `1/36` ≈ 5 degrees difference
- `side::Int`: Length of the sides, default is set to `20`

# Examples

```jldoctest
julia> using Swalbe

julia> θ₀ = 1/9;

julia> pattern, polygon = Swalbe.boxpattern(ones(100,100), θ₀);

julia> polygon # Some cool thing we use to create the posize(θ,2)gones, a LazySet
LazySets.VPolygon{Float64, Vector{Float64}}([[40.0, 40.0], [60.0, 40.0], [60.0, 60.0], [40.0, 60.0]])

julia> pattern[50,50] == pattern[1,1] # In the center there is a different contact angle!
false

```

# References

Really not much to say here, check out [LazySets.jl](https://github.com/JuliaReach/LazySets.jl).

"""
function boxpattern(θ, θ₀; center=(size(θ,1)÷2, size(θ,2)÷2), δₐ=1/36, side=20)
    # Vertex vectors
    xcoords = [center[1]-side/2 center[1]-side/2 center[1]+side/2 center[1]+side/2]
    ycoords = [center[2]-side/2 center[2]+side/2 center[2]-side/2 center[2]+side/2]
    # Check if the vertices are on the grid
    for i in 1:length(xcoords)
        if xcoords[i] < 1 || xcoords[i] > size(θ,1)
            xcoords[i] = 1 # If not push them to the origin
        elseif ycoords[i] < 1 || ycoords[i] > size(θ,2)
            ycoords[i] = 1
        end
    end
    # Vertex coordinates
    vertex₁ = [xcoords[1], ycoords[1]]
    vertex₂ = [xcoords[2], ycoords[2]]
    vertex₃ = [xcoords[3], ycoords[3]]
    vertex₄ = [xcoords[4], ycoords[4]]
    # Build a posize(θ,2)gon
    P = VPolygon([vertex₁, vertex₂, vertex₃, vertex₄])
    for i in 1:size(θ,1), j in 1:size(θ,2)
        if [Float64(i), Float64(j)] ∈ P
            θ[j,i] = θ₀ + δₐ
        else
            θ[j,i] = θ₀
        end
    end
    return θ, P
end

"""
    ellipsepattern(θ, θ₀; center=(size(θ,1)÷2, size(θ,2)÷2), δₐ=1/36, a=10, b=5)

Creates an ellipse shaped contact angle defect with contact angle mismatch `δₐ`.

# Arguments

- `θ::Array{undef,2}`: Contact angle map
- `θ₀`: Default contact angle `θ`
- `center::Tuple{Int, Int}`: center of the created pattern, default values is `center = (size(θ,1)÷2, size(θ,2)÷2)`
- `δₐ::Float64`: contact angle mismatch between patch and rest of substrate, default is `δₐ = 1/36` or 5 degrees
- `a::Int`:: semimajor half ax of the ellipse, default value is `a=10`
- `b::Int`:: semiminor half ax of the ellipse, default value is `b=5`

# Examples

```jldoctest
julia> using Swalbe, Test

julia> θ₀ = 1/9;

julia> θ, P = Swalbe.ellipsepattern(ones(100,100), θ₀); # per default the center is in the middle!

julia> @test θ[1,1] == θ₀
Test Passed
<<<<<<< HEAD
 
=======

>>>>>>> e17d86a4
julia> @test θ[50,50] == θ₀ + 1/36 # The default increment, is about 5 degrees.
Test Passed
```

# References
Nothing interesting here.

"""
function ellipsepattern(θ, θ₀; center=(size(θ,1)÷2, size(θ,2)÷2), δₐ=1/36, a=10, b=5)
    # Don't know why LazySets needs this, can not just parse center as argument of Ellipsoid constructor
    mid = ones(2)
    mid[1] = center[1]
    mid[2] = center[2]
    # The eigenvalues of the shape matrix, Q in the LazySets docs, needs to be spezified not the axis length
    shape₁ = a^(2)
    shape₂ = b^(2)
    P = Ellipsoid(mid, [shape₁ 0.0; 0.0 shape₂])
    for i=1:size(θ,1), j=1:size(θ,2)
        if [Float64(i), Float64(j)] ∈ P
            θ[j,i] = θ₀ + δₐ
        else
            θ[j,i] = θ₀
        end
    end
    return θ, P
end

"""
    trianglepattern(θ, θ₀; center=(size(θ,1)÷2, size(θ,2)÷2), δₐ=1/36, side=60)

Generates an equilateral triangle centered around `center` with contact angle contrast `δₐ` and side length `side`.

# Arguments
- `θ::Array{undef,2}`: Contact angle map
- `θ₀`: Default contact angle `θ`
- `center::Tuple(Int, Int)`: position of the center of the triangle
- `δₐ::Float64`: contact angle contrast with the rest of the substrate
- `side::Int`: length of the sides of the equilateral triangle

# Examples
```jldoctest
julia> using Swalbe

julia> θ, P = Swalbe.trianglepattern(ones(50,50), 1/9, side=20) # Returns a polygon and the contact angle field
([0.1111111111111111 0.1111111111111111 … 0.1111111111111111 0.1111111111111111; 0.1111111111111111 0.1111111111111111 … 0.1111111111111111 0.1111111111111111; … ; 0.1111111111111111 0.1111111111111111 … 0.1111111111111111 0.1111111111111111; 0.1111111111111111 0.1111111111111111 … 0.1111111111111111 0.1111111111111111], LazySets.VPolygon{Float64, Vector{Float64}}([[15.0, 19.226497308103742], [35.0, 19.226497308103742], [25.0, 36.547005383792516]]))

julia> P
LazySets.VPolygon{Float64, Vector{Float64}}([[15.0, 19.226497308103742], [35.0, 19.226497308103742], [25.0, 36.547005383792516]])

julia> θ[25,25]
0.1388888888888889
```

# References

See also:
"""
function trianglepattern(θ, θ₀; center=(size(θ,1)÷2, size(θ,2)÷2), δₐ=1/36, side=60)
    height = sqrt(3)/2*side
    # Vertices vectors
    xcoords = [center[1]-side/2 center[1]+side/2 center[1]]
    ycoords = [center[2]-height/3 center[2]-height/3 center[2]+2*height/3]
    # Check if the vertices are on the grid
    for i in 1:length(xcoords)
        if xcoords[i] < 1 || xcoords[i] > size(θ,1)
            xcoords[i] = 1 # If not push them to the origin
        elseif ycoords[i] < 1 || ycoords[i] > size(θ,2)
            ycoords[i] = 1
        end
    end
    vertex₁ = [xcoords[1], ycoords[1]]
    vertex₂ = [xcoords[2], ycoords[2]]
    vertex₃ = [xcoords[3], ycoords[3]]
    P = VPolygon([vertex₁, vertex₂, vertex₃])
    for i in 1:size(θ,1), j in 1:size(θ,2)
        if [Float64(i), Float64(j)] ∈ P
            θ[j,i] = θ₀ + δₐ
        else
            θ[j,i] = θ₀
        end
    end
    return θ, P
end

<|MERGE_RESOLUTION|>--- conflicted
+++ resolved
@@ -1,427 +1,419 @@
-"""
-    sinewave1D!(height, h₀, n, ϵ)
-
-Creates a sine wave like height field with `n` full waves, average height `h₀` and displacement magnitude `ϵ`.  
-"""
-function sinewave1D!(height, h₀, n::Int, ϵ, dims::Int)
-    # Some helping dummy array
-    hdummy = ones(size(height))
-    # Used to perform the accumulate operation
-    height .= 1.0
-    # This we get n nice sine waves
-    hdummy .= 2π .* n .* accumulate(+, height, dims=dims) ./ (size(height,dims)-1)
-    # Still need to use the correct undulation ϵ and initial height
-    height .= h₀ .* (1.0 .+ ϵ .* (map(sin, hdummy) .- 1/size(height,dims)))
-    return nothing
-end
-
-"""
-    randinterface!(height, h₀, ϵ)
-
-Creates a random height field with average height `h₀` and displacement magnitude `ϵ`.  
-"""
-function randinterface!(height, h₀, ϵ)
-    # Some helping dummy array
-    hdummy = ones(size(height))
-    # Used to perform the accumulate operation
-    height .= 1.0
-    # This we get n nice sine waves
-    randn!(hdummy) 
-    # Still need to use the correct undulation ϵ and initial height
-    height .= h₀ .* (1.0 .+ ϵ .* hdummy)
-    return nothing
-end
-
-"""
-    singledroplet(T, size(θ,1), size(θ,2), radius, θ, center, device=false)
-
-Generates a fluid configuration of a single droplet in the shape of spherical cap with contact angle `θ`, sphere radius `radius` and centered at `center`.
-
-# Arguments
-
-- `height::Array{undef, 2}`: numerical formate, either `Float64` or `Float32`
-- `radius::AbstractFloat`: radius of the underlying sphere from which the spherical cap is cut off
-- `θ::AbstractFloat`: contact angle in multiples of `π`
-- `center::Tuple{Int,Int}`: x and y coordinates of the center of the droplet
-
-# Examples
-
-```jldoctest
-julia> using Swalbe, Test
-
-julia> rad = 50; θ = 1/3;
-
-julia> height = Swalbe.singledroplet(ones(100,100), rad, θ, (50,50));
-
-julia> @test maximum(height) == rad * (1 - cospi(θ)) # Simple geometry
-Test Passed
-
-julia> argmax(height) # Which is constistent with the center!
-CartesianIndex(50, 50)
-
-```
-
-# References
-
-See also: 
-"""
-function singledroplet(height, radius, θ, center)
-    lx, ly = size(height)
-    # area = 2π * radius^2 * (1- cospi(θ))
-    @inbounds for i in 1:lx
-        for j in 1:ly
-            circ = sqrt((i-center[1])^2 + (j-center[2])^2)
-            if circ <= radius
-                height[i,j] = (cos(asin(circ/radius)) - cospi(θ)) * radius 
-            else
-                height[i,j] = 0.05
-            end
-        end
-    end
-    @inbounds for i in 1:lx
-        for j in 1:ly
-            if height[i,j] < 0
-                height[i,j] = 0.05
-            end
-        end
-    end
-    return height
-end
-# For a one dimensional droplet
-function singledroplet(height::Vector, radius, θ, center; hcrit=0.05)
-    L = size(height)[1]
-    # area = 2π * radius^2 * (1- cospi(θ))
-    @inbounds for i in 1:L
-        circ = sqrt((i-center)^2)
-        if circ <= radius
-            height[i] = (cos(asin(circ/radius)) - cospi(θ)) * radius 
-        else
-            height[i] = hcrit
-        end
-    end
-    @inbounds for i in 1:L
-        if height[i] <= hcrit
-            height[i] = hcrit
-        end
-    end
-    return height
-end
-
-"""
-    two_droplets(sys)
-
-Generates a fluid configuration of a two droplets in the shape of spherical cap with contact angles `θ₁`, `θ₂`, sphere radius `r₁`, `r₂` and centers at `center`.
-
-This is work in progress, therefore so far it is only available for the lower dimension model.
-
-# Arguments
-
-- `r₁::Float64`: radius of the first sphere from which the cap is cut of
-- `r₂::Float64`: radius of the second sphere from which the cap is cut of
-- `θ₁::Float64`: contact angle of the first cap in multiples of `π`
-- `θ₂::Float64`: contact angle of the second cap in multiples of `π`
-- `center::Tuple{Int,Int}`: x coordinates of the centers of the droplets
-
-# Examples
-
-```jldoctest
-julia> using Swalbe, Test
-
-julia> rad = 45; θ = 1/4; sys = Swalbe.SysConst_1D(L=200, param=Swalbe.Taumucs());
-
-julia> height = Swalbe.two_droplets(sys, r₁=rad, r₂=rad, θ₁=θ, θ₂=θ);
-
-julia> @test maximum(height) ≈ rad * (1 - cospi(θ)) atol=0.01 # Simple geometry
-Test Passed
-<<<<<<< HEAD
-=======
-
->>>>>>> e17d86a4
-```
-
-# References
-
-See also: 
-"""
-function two_droplets(sys::Consts_1D; r₁=230, r₂=230, θ₁=1/9, θ₂=1/9, center=(sys.L/3,2*sys.L/3))
-    dum = zeros(sys.L)
-    dum2 = zeros(sys.L)
-    height = zeros(sys.L)
-    # area = 2π * radius^2 * (1- cospi(θ))
-    @inbounds for i in 1:sys.L
-        circ = sqrt((i-center[1])^2)
-        if circ <= r₁
-            dum[i] = (cos(asin(circ/r₁)) - cospi(θ₁)) * r₁
-        else    
-            dum[i] = 0.05
-        end
-    end
-    
-    @inbounds for i in 1:sys.L
-        circ2 = sqrt((i-center[2])^2)
-        if circ2 <= r₂
-            dum2[i] = (cos(asin(circ2/r₂)) - cospi(θ₂)) * r₂
-        else    
-            dum2[i] = 0.05
-        end
-    end
-
-    @inbounds for i in 1:sys.L
-        if dum[i] < 0
-            dum[i] = 0.05
-        end
-        if dum2[i] < 0
-            dum2[i] = 0.05
-        end
-    end
-
-    height .= dum .+ dum2 .- 0.05
-    @inbounds for i in 1:sys.L
-        if height[i] < 0
-            height[i] = 0.05
-        end
-    end
-    return height
-end
-
-"""
-    restart_from_height(data)
-
-Restarts a simulation from already generated height data.
-
-# Arguments
-
-- `data::file`: Some file with computed data
-- `kind::String`: File format, `.bson` or `.jld2` are valid options
-- `timestep::Int`: The time step the height is read from file
-- `size::Tuple{Int,Int}`: x and y limits of the computational domain
-
-```julia
-julia> using Swalbe, FileIO, Test
-
-julia> h1 = rand(10,10); h2 = rand(10,10);
-
-julia> f = Dict() # For storage
-Dict{Any, Any}()
-
-julia> f["h_1"] = vec(h1); f["h_2"] = vec(h2);
-
-julia> save("file.jld2", f)
-
-julia> h = Swalbe.restart_from_height("file.jld2", timestep=1, size=(10,10));
-
-julia> @test all(h .== h1)
-Test Passed
-
-julia> rm("file.jld2")
-
-```
-"""
-function restart_from_height(data; kind="jld2", timestep=0, size=(512,512))
-    # Allocate the height
-    height = zeros(size)
-    # Use the correct file format
-    if kind == "jld2"
-        # Pipe the data to a dataframe
-        df = load(data) |> DataFrame 
-        if timestep == 0
-            height .= reshape(df[:,end], size[1], size[2])
-        else
-            height .= reshape(df[!, Symbol("h_$(timestep)")], size[1], size[2])
-        end
-    elseif kind == "bson"
-        df = DataFrame(BSON.load(data))
-        # Now choose only the timestep that is needed
-        if timestep == 0
-            height .= reshape(df[:,end], size[1], size[2])
-        else
-            height .= reshape(df[!, Symbol("h_$(timestep)")], size[1], size[2])
-        end
-    end
-
-    return height
-    
-end
-
-
-# ---------------------------------------------------------------- #
-# ---------------------- Substrate patterns ---------------------- #
-# ---------------------------------------------------------------- #
-"""
-    boxpattern(θ, θ₀; center=(size(θ,1)÷2, size(θ,2)÷2), δₐ=1/36, side=20)
-
-Defines a quadratic box around a `center` with side length `side`.
-
-# Arguments
-
-- `θ::Array{undef,2}`: Contact angle map
-- `θ₀`: Default contact angle `θ`
-- `center::Tuple{Int, Int}`: center of the box pattern, default value is `(size(θ,1)÷2, size(θ,2)÷2)`
-- `δₐ::Float64`: Contact angle contrast with the substrate, default is set to `1/36` ≈ 5 degrees difference
-- `side::Int`: Length of the sides, default is set to `20`
-
-# Examples
-
-```jldoctest
-julia> using Swalbe
-
-julia> θ₀ = 1/9;
-
-julia> pattern, polygon = Swalbe.boxpattern(ones(100,100), θ₀);
-
-julia> polygon # Some cool thing we use to create the posize(θ,2)gones, a LazySet
-LazySets.VPolygon{Float64, Vector{Float64}}([[40.0, 40.0], [60.0, 40.0], [60.0, 60.0], [40.0, 60.0]])
-
-julia> pattern[50,50] == pattern[1,1] # In the center there is a different contact angle!
-false
-
-```
-
-# References
-
-Really not much to say here, check out [LazySets.jl](https://github.com/JuliaReach/LazySets.jl).
-
-"""
-function boxpattern(θ, θ₀; center=(size(θ,1)÷2, size(θ,2)÷2), δₐ=1/36, side=20)
-    # Vertex vectors
-    xcoords = [center[1]-side/2 center[1]-side/2 center[1]+side/2 center[1]+side/2]
-    ycoords = [center[2]-side/2 center[2]+side/2 center[2]-side/2 center[2]+side/2]
-    # Check if the vertices are on the grid
-    for i in 1:length(xcoords)
-        if xcoords[i] < 1 || xcoords[i] > size(θ,1)
-            xcoords[i] = 1 # If not push them to the origin
-        elseif ycoords[i] < 1 || ycoords[i] > size(θ,2)
-            ycoords[i] = 1
-        end
-    end
-    # Vertex coordinates
-    vertex₁ = [xcoords[1], ycoords[1]]
-    vertex₂ = [xcoords[2], ycoords[2]]
-    vertex₃ = [xcoords[3], ycoords[3]]
-    vertex₄ = [xcoords[4], ycoords[4]]
-    # Build a posize(θ,2)gon
-    P = VPolygon([vertex₁, vertex₂, vertex₃, vertex₄])
-    for i in 1:size(θ,1), j in 1:size(θ,2)
-        if [Float64(i), Float64(j)] ∈ P
-            θ[j,i] = θ₀ + δₐ
-        else
-            θ[j,i] = θ₀
-        end
-    end
-    return θ, P
-end
-
-"""
-    ellipsepattern(θ, θ₀; center=(size(θ,1)÷2, size(θ,2)÷2), δₐ=1/36, a=10, b=5)
-
-Creates an ellipse shaped contact angle defect with contact angle mismatch `δₐ`.
-
-# Arguments
-
-- `θ::Array{undef,2}`: Contact angle map
-- `θ₀`: Default contact angle `θ`
-- `center::Tuple{Int, Int}`: center of the created pattern, default values is `center = (size(θ,1)÷2, size(θ,2)÷2)`
-- `δₐ::Float64`: contact angle mismatch between patch and rest of substrate, default is `δₐ = 1/36` or 5 degrees
-- `a::Int`:: semimajor half ax of the ellipse, default value is `a=10`
-- `b::Int`:: semiminor half ax of the ellipse, default value is `b=5`
-
-# Examples
-
-```jldoctest
-julia> using Swalbe, Test
-
-julia> θ₀ = 1/9;
-
-julia> θ, P = Swalbe.ellipsepattern(ones(100,100), θ₀); # per default the center is in the middle!
-
-julia> @test θ[1,1] == θ₀
-Test Passed
-<<<<<<< HEAD
- 
-=======
-
->>>>>>> e17d86a4
-julia> @test θ[50,50] == θ₀ + 1/36 # The default increment, is about 5 degrees.
-Test Passed
-```
-
-# References
-Nothing interesting here.
-
-"""
-function ellipsepattern(θ, θ₀; center=(size(θ,1)÷2, size(θ,2)÷2), δₐ=1/36, a=10, b=5)
-    # Don't know why LazySets needs this, can not just parse center as argument of Ellipsoid constructor
-    mid = ones(2)
-    mid[1] = center[1]
-    mid[2] = center[2]
-    # The eigenvalues of the shape matrix, Q in the LazySets docs, needs to be spezified not the axis length
-    shape₁ = a^(2)
-    shape₂ = b^(2)
-    P = Ellipsoid(mid, [shape₁ 0.0; 0.0 shape₂])
-    for i=1:size(θ,1), j=1:size(θ,2)
-        if [Float64(i), Float64(j)] ∈ P
-            θ[j,i] = θ₀ + δₐ
-        else
-            θ[j,i] = θ₀
-        end
-    end
-    return θ, P
-end
-
-"""
-    trianglepattern(θ, θ₀; center=(size(θ,1)÷2, size(θ,2)÷2), δₐ=1/36, side=60)
-
-Generates an equilateral triangle centered around `center` with contact angle contrast `δₐ` and side length `side`.
-
-# Arguments
-- `θ::Array{undef,2}`: Contact angle map
-- `θ₀`: Default contact angle `θ`
-- `center::Tuple(Int, Int)`: position of the center of the triangle
-- `δₐ::Float64`: contact angle contrast with the rest of the substrate
-- `side::Int`: length of the sides of the equilateral triangle
-
-# Examples
-```jldoctest
-julia> using Swalbe
-
-julia> θ, P = Swalbe.trianglepattern(ones(50,50), 1/9, side=20) # Returns a polygon and the contact angle field
-([0.1111111111111111 0.1111111111111111 … 0.1111111111111111 0.1111111111111111; 0.1111111111111111 0.1111111111111111 … 0.1111111111111111 0.1111111111111111; … ; 0.1111111111111111 0.1111111111111111 … 0.1111111111111111 0.1111111111111111; 0.1111111111111111 0.1111111111111111 … 0.1111111111111111 0.1111111111111111], LazySets.VPolygon{Float64, Vector{Float64}}([[15.0, 19.226497308103742], [35.0, 19.226497308103742], [25.0, 36.547005383792516]]))
-
-julia> P
-LazySets.VPolygon{Float64, Vector{Float64}}([[15.0, 19.226497308103742], [35.0, 19.226497308103742], [25.0, 36.547005383792516]])
-
-julia> θ[25,25]
-0.1388888888888889
-```
-
-# References
-
-See also:
-"""
-function trianglepattern(θ, θ₀; center=(size(θ,1)÷2, size(θ,2)÷2), δₐ=1/36, side=60)
-    height = sqrt(3)/2*side
-    # Vertices vectors
-    xcoords = [center[1]-side/2 center[1]+side/2 center[1]]
-    ycoords = [center[2]-height/3 center[2]-height/3 center[2]+2*height/3]
-    # Check if the vertices are on the grid
-    for i in 1:length(xcoords)
-        if xcoords[i] < 1 || xcoords[i] > size(θ,1)
-            xcoords[i] = 1 # If not push them to the origin
-        elseif ycoords[i] < 1 || ycoords[i] > size(θ,2)
-            ycoords[i] = 1
-        end
-    end
-    vertex₁ = [xcoords[1], ycoords[1]]
-    vertex₂ = [xcoords[2], ycoords[2]]
-    vertex₃ = [xcoords[3], ycoords[3]]
-    P = VPolygon([vertex₁, vertex₂, vertex₃])
-    for i in 1:size(θ,1), j in 1:size(θ,2)
-        if [Float64(i), Float64(j)] ∈ P
-            θ[j,i] = θ₀ + δₐ
-        else
-            θ[j,i] = θ₀
-        end
-    end
-    return θ, P
-end
-
+"""
+    sinewave1D!(height, h₀, n, ϵ)
+
+Creates a sine wave like height field with `n` full waves, average height `h₀` and displacement magnitude `ϵ`.  
+"""
+function sinewave1D!(height, h₀, n::Int, ϵ, dims::Int)
+    # Some helping dummy array
+    hdummy = ones(size(height))
+    # Used to perform the accumulate operation
+    height .= 1.0
+    # This we get n nice sine waves
+    hdummy .= 2π .* n .* accumulate(+, height, dims=dims) ./ (size(height,dims)-1)
+    # Still need to use the correct undulation ϵ and initial height
+    height .= h₀ .* (1.0 .+ ϵ .* (map(sin, hdummy) .- 1/size(height,dims)))
+    return nothing
+end
+
+"""
+    randinterface!(height, h₀, ϵ)
+
+Creates a random height field with average height `h₀` and displacement magnitude `ϵ`.  
+"""
+function randinterface!(height, h₀, ϵ)
+    # Some helping dummy array
+    hdummy = ones(size(height))
+    # Used to perform the accumulate operation
+    height .= 1.0
+    # This we get n nice sine waves
+    randn!(hdummy) 
+    # Still need to use the correct undulation ϵ and initial height
+    height .= h₀ .* (1.0 .+ ϵ .* hdummy)
+    return nothing
+end
+
+"""
+    singledroplet(T, size(θ,1), size(θ,2), radius, θ, center, device=false)
+
+Generates a fluid configuration of a single droplet in the shape of spherical cap with contact angle `θ`, sphere radius `radius` and centered at `center`.
+
+# Arguments
+
+- `height::Array{undef, 2}`: numerical formate, either `Float64` or `Float32`
+- `radius::AbstractFloat`: radius of the underlying sphere from which the spherical cap is cut off
+- `θ::AbstractFloat`: contact angle in multiples of `π`
+- `center::Tuple{Int,Int}`: x and y coordinates of the center of the droplet
+
+# Examples
+
+```jldoctest
+julia> using Swalbe, Test
+
+julia> rad = 50; θ = 1/3;
+
+julia> height = Swalbe.singledroplet(ones(100,100), rad, θ, (50,50));
+
+julia> @test maximum(height) == rad * (1 - cospi(θ)) # Simple geometry
+Test Passed
+
+julia> argmax(height) # Which is constistent with the center!
+CartesianIndex(50, 50)
+
+```
+
+# References
+
+See also: 
+"""
+function singledroplet(height, radius, θ, center)
+    lx, ly = size(height)
+    # area = 2π * radius^2 * (1- cospi(θ))
+    @inbounds for i in 1:lx
+        for j in 1:ly
+            circ = sqrt((i-center[1])^2 + (j-center[2])^2)
+            if circ <= radius
+                height[i,j] = (cos(asin(circ/radius)) - cospi(θ)) * radius 
+            else
+                height[i,j] = 0.05
+            end
+        end
+    end
+    @inbounds for i in 1:lx
+        for j in 1:ly
+            if height[i,j] < 0
+                height[i,j] = 0.05
+            end
+        end
+    end
+    return height
+end
+# For a one dimensional droplet
+function singledroplet(height::Vector, radius, θ, center; hcrit=0.05)
+    L = size(height)[1]
+    # area = 2π * radius^2 * (1- cospi(θ))
+    @inbounds for i in 1:L
+        circ = sqrt((i-center)^2)
+        if circ <= radius
+            height[i] = (cos(asin(circ/radius)) - cospi(θ)) * radius 
+        else
+            height[i] = hcrit
+        end
+    end
+    @inbounds for i in 1:L
+        if height[i] <= hcrit
+            height[i] = hcrit
+        end
+    end
+    return height
+end
+
+"""
+    two_droplets(sys)
+
+Generates a fluid configuration of a two droplets in the shape of spherical cap with contact angles `θ₁`, `θ₂`, sphere radius `r₁`, `r₂` and centers at `center`.
+
+This is work in progress, therefore so far it is only available for the lower dimension model.
+
+# Arguments
+
+- `r₁::Float64`: radius of the first sphere from which the cap is cut of
+- `r₂::Float64`: radius of the second sphere from which the cap is cut of
+- `θ₁::Float64`: contact angle of the first cap in multiples of `π`
+- `θ₂::Float64`: contact angle of the second cap in multiples of `π`
+- `center::Tuple{Int,Int}`: x coordinates of the centers of the droplets
+
+# Examples
+
+```jldoctest
+julia> using Swalbe, Test
+
+julia> rad = 45; θ = 1/4; sys = Swalbe.SysConst_1D(L=200, param=Swalbe.Taumucs());
+
+julia> height = Swalbe.two_droplets(sys, r₁=rad, r₂=rad, θ₁=θ, θ₂=θ);
+
+julia> @test maximum(height) ≈ rad * (1 - cospi(θ)) atol=0.01 # Simple geometry
+Test Passed
+```
+
+# References
+
+See also: 
+"""
+function two_droplets(sys::Consts_1D; r₁=230, r₂=230, θ₁=1/9, θ₂=1/9, center=(sys.L/3,2*sys.L/3))
+    dum = zeros(sys.L)
+    dum2 = zeros(sys.L)
+    height = zeros(sys.L)
+    # area = 2π * radius^2 * (1- cospi(θ))
+    @inbounds for i in 1:sys.L
+        circ = sqrt((i-center[1])^2)
+        if circ <= r₁
+            dum[i] = (cos(asin(circ/r₁)) - cospi(θ₁)) * r₁
+        else    
+            dum[i] = 0.05
+        end
+    end
+    
+    @inbounds for i in 1:sys.L
+        circ2 = sqrt((i-center[2])^2)
+        if circ2 <= r₂
+            dum2[i] = (cos(asin(circ2/r₂)) - cospi(θ₂)) * r₂
+        else    
+            dum2[i] = 0.05
+        end
+    end
+
+    @inbounds for i in 1:sys.L
+        if dum[i] < 0
+            dum[i] = 0.05
+        end
+        if dum2[i] < 0
+            dum2[i] = 0.05
+        end
+    end
+
+    height .= dum .+ dum2 .- 0.05
+    @inbounds for i in 1:sys.L
+        if height[i] < 0
+            height[i] = 0.05
+        end
+    end
+    return height
+end
+
+"""
+    restart_from_height(data)
+
+Restarts a simulation from already generated height data.
+
+# Arguments
+
+- `data::file`: Some file with computed data
+- `kind::String`: File format, `.bson` or `.jld2` are valid options
+- `timestep::Int`: The time step the height is read from file
+- `size::Tuple{Int,Int}`: x and y limits of the computational domain
+
+```julia
+julia> using Swalbe, FileIO, Test
+
+julia> h1 = rand(10,10); h2 = rand(10,10);
+
+julia> f = Dict() # For storage
+Dict{Any, Any}()
+
+julia> f["h_1"] = vec(h1); f["h_2"] = vec(h2);
+
+julia> save("file.jld2", f)
+
+julia> h = Swalbe.restart_from_height("file.jld2", timestep=1, size=(10,10));
+
+julia> @test all(h .== h1)
+Test Passed
+
+julia> rm("file.jld2")
+
+```
+"""
+function restart_from_height(data; kind="jld2", timestep=0, size=(512,512))
+    # Allocate the height
+    height = zeros(size)
+    # Use the correct file format
+    if kind == "jld2"
+        # Pipe the data to a dataframe
+        df = load(data) |> DataFrame 
+        if timestep == 0
+            height .= reshape(df[:,end], size[1], size[2])
+        else
+            height .= reshape(df[!, Symbol("h_$(timestep)")], size[1], size[2])
+        end
+    elseif kind == "bson"
+        df = DataFrame(BSON.load(data))
+        # Now choose only the timestep that is needed
+        if timestep == 0
+            height .= reshape(df[:,end], size[1], size[2])
+        else
+            height .= reshape(df[!, Symbol("h_$(timestep)")], size[1], size[2])
+        end
+    end
+
+    return height
+    
+end
+
+
+# ---------------------------------------------------------------- #
+# ---------------------- Substrate patterns ---------------------- #
+# ---------------------------------------------------------------- #
+"""
+    boxpattern(θ, θ₀; center=(size(θ,1)÷2, size(θ,2)÷2), δₐ=1/36, side=20)
+
+Defines a quadratic box around a `center` with side length `side`.
+
+# Arguments
+
+- `θ::Array{undef,2}`: Contact angle map
+- `θ₀`: Default contact angle `θ`
+- `center::Tuple{Int, Int}`: center of the box pattern, default value is `(size(θ,1)÷2, size(θ,2)÷2)`
+- `δₐ::Float64`: Contact angle contrast with the substrate, default is set to `1/36` ≈ 5 degrees difference
+- `side::Int`: Length of the sides, default is set to `20`
+
+# Examples
+
+```jldoctest
+julia> using Swalbe
+
+julia> θ₀ = 1/9;
+
+julia> pattern, polygon = Swalbe.boxpattern(ones(100,100), θ₀);
+
+julia> polygon # Some cool thing we use to create the posize(θ,2)gones, a LazySet
+LazySets.VPolygon{Float64, Vector{Float64}}([[40.0, 40.0], [60.0, 40.0], [60.0, 60.0], [40.0, 60.0]])
+
+julia> pattern[50,50] == pattern[1,1] # In the center there is a different contact angle!
+false
+
+```
+
+# References
+
+Really not much to say here, check out [LazySets.jl](https://github.com/JuliaReach/LazySets.jl).
+
+"""
+function boxpattern(θ, θ₀; center=(size(θ,1)÷2, size(θ,2)÷2), δₐ=1/36, side=20)
+    # Vertex vectors
+    xcoords = [center[1]-side/2 center[1]-side/2 center[1]+side/2 center[1]+side/2]
+    ycoords = [center[2]-side/2 center[2]+side/2 center[2]-side/2 center[2]+side/2]
+    # Check if the vertices are on the grid
+    for i in 1:length(xcoords)
+        if xcoords[i] < 1 || xcoords[i] > size(θ,1)
+            xcoords[i] = 1 # If not push them to the origin
+        elseif ycoords[i] < 1 || ycoords[i] > size(θ,2)
+            ycoords[i] = 1
+        end
+    end
+    # Vertex coordinates
+    vertex₁ = [xcoords[1], ycoords[1]]
+    vertex₂ = [xcoords[2], ycoords[2]]
+    vertex₃ = [xcoords[3], ycoords[3]]
+    vertex₄ = [xcoords[4], ycoords[4]]
+    # Build a posize(θ,2)gon
+    P = VPolygon([vertex₁, vertex₂, vertex₃, vertex₄])
+    for i in 1:size(θ,1), j in 1:size(θ,2)
+        if [Float64(i), Float64(j)] ∈ P
+            θ[j,i] = θ₀ + δₐ
+        else
+            θ[j,i] = θ₀
+        end
+    end
+    return θ, P
+end
+
+"""
+    ellipsepattern(θ, θ₀; center=(size(θ,1)÷2, size(θ,2)÷2), δₐ=1/36, a=10, b=5)
+
+Creates an ellipse shaped contact angle defect with contact angle mismatch `δₐ`.
+
+# Arguments
+
+- `θ::Array{undef,2}`: Contact angle map
+- `θ₀`: Default contact angle `θ`
+- `center::Tuple{Int, Int}`: center of the created pattern, default values is `center = (size(θ,1)÷2, size(θ,2)÷2)`
+- `δₐ::Float64`: contact angle mismatch between patch and rest of substrate, default is `δₐ = 1/36` or 5 degrees
+- `a::Int`:: semimajor half ax of the ellipse, default value is `a=10`
+- `b::Int`:: semiminor half ax of the ellipse, default value is `b=5`
+
+# Examples
+
+```jldoctest
+julia> using Swalbe, Test
+
+julia> θ₀ = 1/9;
+
+julia> θ, P = Swalbe.ellipsepattern(ones(100,100), θ₀); # per default the center is in the middle!
+
+julia> @test θ[1,1] == θ₀
+Test Passed
+
+julia> @test θ[50,50] == θ₀ + 1/36 # The default increment, is about 5 degrees.
+Test Passed
+```
+
+# References
+Nothing interesting here.
+
+"""
+function ellipsepattern(θ, θ₀; center=(size(θ,1)÷2, size(θ,2)÷2), δₐ=1/36, a=10, b=5)
+    # Don't know why LazySets needs this, can not just parse center as argument of Ellipsoid constructor
+    mid = ones(2)
+    mid[1] = center[1]
+    mid[2] = center[2]
+    # The eigenvalues of the shape matrix, Q in the LazySets docs, needs to be spezified not the axis length
+    shape₁ = a^(2)
+    shape₂ = b^(2)
+    P = Ellipsoid(mid, [shape₁ 0.0; 0.0 shape₂])
+    for i=1:size(θ,1), j=1:size(θ,2)
+        if [Float64(i), Float64(j)] ∈ P
+            θ[j,i] = θ₀ + δₐ
+        else
+            θ[j,i] = θ₀
+        end
+    end
+    return θ, P
+end
+
+"""
+    trianglepattern(θ, θ₀; center=(size(θ,1)÷2, size(θ,2)÷2), δₐ=1/36, side=60)
+
+Generates an equilateral triangle centered around `center` with contact angle contrast `δₐ` and side length `side`.
+
+# Arguments
+- `θ::Array{undef,2}`: Contact angle map
+- `θ₀`: Default contact angle `θ`
+- `center::Tuple(Int, Int)`: position of the center of the triangle
+- `δₐ::Float64`: contact angle contrast with the rest of the substrate
+- `side::Int`: length of the sides of the equilateral triangle
+
+# Examples
+```jldoctest
+julia> using Swalbe
+
+julia> θ, P = Swalbe.trianglepattern(ones(50,50), 1/9, side=20) # Returns a polygon and the contact angle field
+([0.1111111111111111 0.1111111111111111 … 0.1111111111111111 0.1111111111111111; 0.1111111111111111 0.1111111111111111 … 0.1111111111111111 0.1111111111111111; … ; 0.1111111111111111 0.1111111111111111 … 0.1111111111111111 0.1111111111111111; 0.1111111111111111 0.1111111111111111 … 0.1111111111111111 0.1111111111111111], LazySets.VPolygon{Float64, Vector{Float64}}([[15.0, 19.226497308103742], [35.0, 19.226497308103742], [25.0, 36.547005383792516]]))
+
+julia> P
+LazySets.VPolygon{Float64, Vector{Float64}}([[15.0, 19.226497308103742], [35.0, 19.226497308103742], [25.0, 36.547005383792516]])
+
+julia> θ[25,25]
+0.1388888888888889
+```
+
+# References
+
+See also:
+"""
+function trianglepattern(θ, θ₀; center=(size(θ,1)÷2, size(θ,2)÷2), δₐ=1/36, side=60)
+    height = sqrt(3)/2*side
+    # Vertices vectors
+    xcoords = [center[1]-side/2 center[1]+side/2 center[1]]
+    ycoords = [center[2]-height/3 center[2]-height/3 center[2]+2*height/3]
+    # Check if the vertices are on the grid
+    for i in 1:length(xcoords)
+        if xcoords[i] < 1 || xcoords[i] > size(θ,1)
+            xcoords[i] = 1 # If not push them to the origin
+        elseif ycoords[i] < 1 || ycoords[i] > size(θ,2)
+            ycoords[i] = 1
+        end
+    end
+    vertex₁ = [xcoords[1], ycoords[1]]
+    vertex₂ = [xcoords[2], ycoords[2]]
+    vertex₃ = [xcoords[3], ycoords[3]]
+    P = VPolygon([vertex₁, vertex₂, vertex₃])
+    for i in 1:size(θ,1), j in 1:size(θ,2)
+        if [Float64(i), Float64(j)] ∈ P
+            θ[j,i] = θ₀ + δₐ
+        else
+            θ[j,i] = θ₀
+        end
+    end
+    return θ, P
+end
+